--- conflicted
+++ resolved
@@ -3,8 +3,4 @@
  * Use of this source code is governed by a BSD-3-clause license that can
  * be found in the LICENSE.txt file or at https://opensource.org/licenses/BSD-3-Clause
  */
-<<<<<<< HEAD
-#define __UNITY_VERSION__ "5.0b3"//#{{VERSION_STRING}}
-=======
-#define __UNITY_VERSION__ "5.0"//#{{VERSION_STRING}}
->>>>>>> aa17837d
+#define __UNITY_VERSION__ "5.0"//#{{VERSION_STRING}}